<p align="center" style="text-align:center">
    <img src="images/logo.svg" width="128px" alt="logo"/>
</p>

# ncspot

[![Crates.io](https://img.shields.io/crates/v/ncspot.svg)](https://crates.io/crates/ncspot)
[![Gitter](https://badges.gitter.im/ncspot/community.svg)](https://gitter.im/ncspot/community?utm_source=badge&utm_medium=badge&utm_campaign=pr-badge)
[![Build](https://github.com/hrkfdn/ncspot/workflows/Build/badge.svg)](https://github.com/hrkfdn/ncspot/actions?query=workflow%3ABuild)

[![Packaging status](https://repology.org/badge/vertical-allrepos/ncspot.svg)](https://repology.org/project/ncspot/versions)

[![ncspot](https://snapcraft.io//ncspot/badge.svg)](https://snapcraft.io/ncspot)
[![ncspot](https://snapcraft.io//ncspot/trending.svg?name=0)](https://snapcraft.io/ncspot)

`ncspot` is a ncurses Spotify client written in Rust using `librespot`. It is
heavily inspired by ncurses MPD clients, such as ncmpc. My motivation was to
provide a simple and resource friendly alternative to the official client as
well as to support platforms that currently don't have a Spotify client, such
as the \*BSDs.

[![Search](/images/screenshot-thumb.png?raw=true)](/images/screenshot.png?raw=true)

## Table of Contents

- [ncspot](#ncspot)
  - [Table of Contents](#table-of-contents)
  - [Resource Footprint Comparison](#resource-footprint-comparison)
  - [Installation](#installation)
    - [On macOS](#on-macos)
    - [On Windows](#on-windows)
    - [On Linux](#on-linux)
      - [Building a Debian Package](#building-a-debian-package)
  - [Build](#build)
    - [Audio Backends](#audio-backends)
  - [Key Bindings](#key-bindings)
    - [Navigation](#navigation)
    - [Playback](#playback)
    - [Context Menus](#context-menus)
    - [Sharing](#sharing)
    - [Queue](#queue)
    - [Library](#library)
    - [Vim-Like Search Bar](#vim-like-search-bar)
  - [Vim-Like Commands](#vim-like-commands)
  - [Configuration](#configuration)
    - [Custom Keybindings](#custom-keybindings)
    - [Proxy](#proxy)
    - [Theming](#theming)
    - [Tracklist Formatting](#tracklist-formatting)
  - [Cover Drawing](#cover-drawing)
  - [Authentication](#authentication)

## Resource Footprint Comparison

Measured using `ps_mem` on Linux during playback:

| Client  | Private Memory | Shared Memory | Total      |
| ------- | -------------- | ------------- | ---------- |
| ncspot  | 22.1 MiB       | 24.1 MiB      | 46.2 MiB   |
| Spotify | 407.3 MiB      | 592.7 MiB     | 1000.0 MiB |

## Installation

### On macOS

`ncspot` is available via [Homebrew](https://brew.sh/):

```zsh
brew install ncspot
```

### On Windows

`ncspot` is available via [Scoop](https://scoop.sh/):

```powershell
scoop install ncspot
```

### On Linux

Requirements:

- Rust
- Python 3 (needed for building `rust-xcb` dependency)
- `libpulse-dev` (or `portaudio-dev`, if you want to use the PortAudio backend)
- `libncurses-dev` and `libssl-dev`
- `libdbus-1-dev`
- `libxcb` + development headers (for clipboard access)
- `pkg-config`
- A Spotify premium account

On Debian based systems you need following packages for development headers:

```bash
sudo apt install libncursesw5-dev libdbus-1-dev libpulse-dev libssl-dev libxcb1-dev libxcb-render0-dev libxcb-shape0-dev libxcb-xfixes0-dev
```

For Fedora, these dependencies are required:

```bash
dnf install pulseaudio-libs-devel libxcb-devel openssl-devel ncurses-devel dbus-devel
```

#### Building a Debian Package

You can use `cargo-deb` create in order to build a Debian package from source.
Install it with:

```bash
cargo install cargo-deb
```

Then you can build a Debian package with:

```bash
cargo deb
```

You can find it under `target/debian`.

## Build

Install the latest `ncspot` release using:

```bash
cargo install ncspot
```

Or build it yourself using:

```bash
cargo build --release

# NB: add these flags on Windows
cargo build --release --no-default-features --features rodio_backend,cursive/pancurses-backend
```

- Both approaches require a working [Rust installation](https://www.rust-lang.org/tools/install).
- For debugging, you can pass a debug log filename and log stderr to a file,
  e.g. :

  ```bash
  RUST_BACKTRACE=full cargo run -- -d debug.log 2> stderr.log
  ```

### Audio Backends

By default `ncspot` is built using the PulseAudio backend. To make it use the
PortAudio backend (e.g. for \*BSD or macOS) or Rodio backend (e.g. for
Windows), you need to recompile `ncspot` with the respective features:

```bash
# PortAudio (BSD/macOS)
cargo run --no-default-features --features portaudio_backend,cursive/pancurses-backend

# Rodio (Windows)
cargo run --no-default-features --features rodio_backend,cursive/pancurses-backend
```

## Key Bindings

The keybindings listed below are configured by default. Additionally, if you
run `ncspot` with MPRIS support, you may be able to use media keys to control
playback depending on your desktop environment settings. Have a look at the
[configuration section](#configuration) if you want to set custom bindings.

### Navigation

| Key               | Command                                                                       |
| :---------------- | :---------------------------------------------------------------------------- |
| <kbd>?</kbd>      | Show help screen.                                                             |
| <kbd>F1</kbd>     | Queue (See [specific commands](#queue)).                                      |
| <kbd>F2</kbd>     | Search.                                                                       |
| <kbd>F3</kbd>     | Library (See [specific commands](#library)).                                  |
| <kbd>F8</kbd>     | Album Art (if compiled with the `cover` feature).                             |
| <kbd>/</kbd>      | Open a Vim-like search bar (See [specific commands](#vim-like-search-bar)).   |
| <kbd>:</kbd>      | Open a Vim-like command prompt (See [specific commands](#vim-like-commands)). |
| <kbd>Escape</kbd> | Close Vim-like search bar or command prompt.                                  |
| <kbd>Q</kbd>      | Quit `ncspot`.                                                                |

### Playback

| Key                           | Command                                                        |
| :---------------------------- | :------------------------------------------------------------- |
| <kbd>Return</kbd>             | Play track or playlist.                                        |
| <kbd>Space</kbd>              | Queue track or playlist.                                       |
| <kbd>.</kbd>                  | Play the selected item after the currently playing track.      |
| <kbd>P</kbd>                  | Move to the currently playing track in the queue.              |
| <kbd>S</kbd>                  | Save the currently playing track to your library.              |
| <kbd>D</kbd>                  | Remove the currently playing track from your library.          |
| <kbd>Shift</kbd>+<kbd>P</kbd> | Toggle playback (i.e. Play/Pause).                             |
| <kbd>Shift</kbd>+<kbd>S</kbd> | Stop playback.                                                 |
| <kbd>Shift</kbd>+<kbd>U</kbd> | Update the library cache (tracks, artists, albums, playlists). |
| <kbd><</kbd>                  | Play the previous track.                                       |
| <kbd>></kbd>                  | Play the next track.                                           |
| <kbd>F</kbd>                  | Seek forward.                                                  |
| <kbd>Shift</kbd>+<kbd>F</kbd> | Seek forward with a 10-second step.                            |
| <kbd>B</kbd>                  | Seek backwards.                                                |
| <kbd>Shift</kbd>+<kbd>B</kbd> | Seek backwards with a 10-second step.                          |
| <kbd>-</kbd>                  | Decrease volume by 1.                                          |
| <kbd>+</kbd>                  | Increase volume by 1.                                          |
| <kbd>[</kbd>                  | Decrease volume by 5.                                          |
| <kbd>]</kbd>                  | Increase volume by 5.                                          |
| <kbd>R</kbd>                  | Toggle _Repeat_ mode.                                          |
| <kbd>Z</kbd>                  | Toggle _Shuffle_ state.                                        |

### Context Menus

| Key                           | Command                                                                |
| :---------------------------- | :--------------------------------------------------------------------- |
| <kbd>O</kbd>                  | Open a detail view or context for the **selected item**.               |
| <kbd>Shift</kbd>+<kbd>O</kbd> | Open a context menu for the **currently playing track**.               |
| <kbd>A</kbd>                  | Open the **album view** for the selected item.                         |
| <kbd>Shift</kbd>+<kbd>A</kbd> | Open the **artist view** for the selected item.                        |
| <kbd>M</kbd>                  | Open the **recommendations view** for the **selected item**.           |
| <kbd>Shift</kbd>+<kbd>M</kbd> | Open the **recommendations view** for the **currently playing track**. |
| <kbd>Ctrl</kbd>+<kbd>V</kbd>  | Open the context menu for a Spotify link in your clipboard.            |
| <kbd>Backspace</kbd>          | Close the current view.                                                |

When pressing <kbd>O</kbd>:

- If the _selected item_ is **not** a track, it opens a detail view.
- If the _selected item_ **is** a track, it opens a context menu with:
  - "Show Artist"
  - "Show Album"
  - "Share"
  - "Add to playlist"
  - "Similar tracks"

### Sharing

| Key                           | Command                                                                         |
| :---------------------------- | :------------------------------------------------------------------------------ |
| <kbd>X</kbd>                  | Copy a shareable URL of the **currently selected item** to the system clipboard. |
| <kbd>Shift</kbd>+<kbd>X</kbd> | Copy a shareable URL of the **currently playing track** to the system clipboard. |

### Queue

| Key                          | Command                              |
| :--------------------------- | :----------------------------------- |
| <kbd>C</kbd>                 | Clear the entire queue.              |
| <kbd>D</kbd>                 | Delete the currently selected track. |
| <kbd>Ctrl</kbd>+<kbd>S</kbd> | Delete the currently selected track. |

### Library

| Key          | Command                                 |
| :----------- | :-------------------------------------- |
| <kbd>D</kbd> | Delete the currently selected playlist. |

### Vim-Like Search Bar

| Key          | Command                    |
| :----------- | :------------------------- |
| <kbd>n</kbd> | Previous search occurrence. |
| <kbd>N</kbd> | Next search occurrence.     |

## Vim-Like Commands

You can open a Vim-style command prompt using <kbd>:</kbd>, and close it at any
time with <kbd>Escape</kbd>.

The following is an abridged list of commonly-used commands. For the full list, see [source code](/src/command.rs).

| Command | Action |
|---|---|
| `help` | Show current key bindings. |
| `quit`<br/>Aliases: `q`, `x` | Quit `ncspot`. |
| `logout` | Remove any cached credentials from disk and quit `ncspot`. |
| `playpause`<br/>Aliases: `pause`, `toggleplay`, `toggleplayback` | Toggle playback. |
| `stop` | Stop playback. |
| `seek [+\|-]<time>` | Seek to the specified position, or seek relative to current position by prepending `+`/`-`. Supports mixing time units (e.g. `seek 1m42s`). Default unit is `millisecond`. |
| `repeat [repeat_mode]`<br/>Aliases: `loop` | Set repeat mode. Omit `repeat_mode` argument to step through the available modes. |
| `shuffle [on\|off]` | Enable or disable shuffle. Omit argument to toggle. |
| `previous` | Play previous track. |
| `next` | Play next track. |
| `focus <queue\|search\|library>` | Switch to a screen. |
| `search <keyword>` | Search a song. |
| `clear` | Clear playlist. |
| `share <item>` | Copies a shareable URL of the item to the system clipboard. |
| `newplaylist <name>` | Create new playlist with name `name`. |
| `sort <sort_key> [sort_direction]` | Sort a playlist by `sort_key` in direction `sort_direction`. Default direction is ascending. |
| `exec <cmd>` | Executes a command in the system shell. Be aware that command output is printed to the terminal, so redirection to `/dev/null` e.g. by appending `2> /dev/null` may be necessary. |

- Supported `repeat_mode` are:
  - `list` | `playlist` | `queue`
  - `track` | `once` | `single`
  - `none` | `off`
- Supported `item` are:
  - `selected`: Selected item.
  - `current`: Current song.
- Supported `sort_key` are:
  - `title`
  - `album`
  - `artist`
  - `duration`
  - `added`
- Supported `sort_direction` are:
  - `a` | `asc` | `ascending`
  - `d` | `desc` | `descending`

## Configuration

Configuration is saved to `~/.config/ncspot/config.toml` (or
`%AppData%\ncspot\config.toml` on Windows). To reload the configuration during
runtime use the command prompt by typing `:reload`.

Possible configuration values are:

<<<<<<< HEAD
| Name                     | Description                                    | Possible values                                                 |   Default   |
|:-------------------------|:-----------------------------------------------|:----------------------------------------------------------------|:-----------:|
| `command_key`            | Key to open command line                       | Single character                                                |     `:`     |
| `initial_screen`         | Screen to show after startup                   | `"library"`, `"search"`, `"queue"`, `"cover"`[^2]               | `"library"` |
| `use_nerdfont`           | Turn nerdfont glyphs on/off                    | `true`, `false`                                                 |   `false`   |
| `flip_status_indicators` | Reverse play/pause icon meaning[^1]            | `true`, `false`                                                 |   `false`   |
| `backend`                | Audio backend to use                           | String [^3]                                                     |             |
| `backend_device`         | Audio device to configure the backend          | String                                                          |             |
| `audio_cache`            | Enable caching of audio files                  | `true`, `false`                                                 |   `true`    |
| `audio_cache_size`       | Maximum size of audio cache in MiB             | Number                                                          |             |
| `volnorm`                | Enable volume normalization                    | `true`, `false`                                                 |   `false`   |
| `volnorm_pregain`        | Normalization pregain to apply (if enabled)    | Number                                                          |      0      |
| `default_keybindings`    | Enable default keybindings                     | `true`, `false`                                                 |   `false`   |
| `notify`                 | Enable desktop notifications                   | `true`, `false`                                                 |   `false`   |
| `bitrate`                | Audio bitrate to use for streaming             | `96`, `160`, `320`                                              |    `320`    |
| `gapless`                | Enable gapless playback                        | `true`, `false`                                                 |   `true`    |
| `shuffle`                | Set default shuffle state                      | `true`, `false`                                                 |   `false`   |
| `repeat`                 | Set default repeat mode                        | `off`, `track`, `playlist`                                      |    `off`    |
| `playback_state`         | Set default playback state                     | `"Stopped"`, `"Paused"`, `"Playing"`, `"Default"`               | `"Paused"`  |
| `library_tabs`           | Tabs to show in library screen                 | Array of `tracks`, `albums`, `artists`, `playlists`, `podcasts` |  All tabs   |
| `[tracklist_formatting]` | Set active fields shown in Library/Queue views | See [tracklist formatting](#tracklist-formatting)               |             |
| `[theme]`                | Custom theme                                   | See [custom theme](#theming)                                    |             |
| `[keybindings]`          | Custom keybindings                             | See [custom keybindings](#custom-keybindings)                   |             |
=======
| Name                     | Description                                       | Possible values                                                 | Default     |
|--------------------------|---------------------------------------------------|-----------------------------------------------------------------|-------------|
| `command_key`            | Key to open command line                          | Single character                                                | `:`         |
| `initial_screen`         | Screen to show after startup                      | `"library"`, `"search"`, `"queue"`, `"cover"`[^2]               | `"library"` |
| `use_nerdfont`           | Turn nerdfont glyphs on/off                       | `true`, `false`                                                 | `false`     |
| `flip_status_indicators` | Reverse play/pause icon meaning[^1]               | `true`, `false`                                                 | `false`     |
| `backend`                | Audio backend to use                              | String [^3]                                                     |             |
| `backend_device`         | Audio device to configure the backend             | String                                                          |             |
| `audio_cache`            | Enable caching of audio files                     | `true`, `false`                                                 | `true`      |
| `audio_cache_size`       | Maximum size of audio cache in MiB                | Number                                                          |             |
| `volnorm`                | Enable volume normalization                       | `true`, `false`                                                 | `false`     |
| `volnorm_pregain`        | Normalization pregain to apply in dB (if enabled) | Number                                                          | `0.0`       |
| `default_keybindings`    | Enable default keybindings                        | `true`, `false`                                                 | `false`     |
| `notify`                 | Enable desktop notifications                      | `true`, `false`                                                 | `false`     |
| `bitrate`                | Audio bitrate to use for streaming                | `96`, `160`, `320`                                              | `320`       |
| `album_column`           | Show album column for tracks                      | `true`, `false`                                                 | `true`      |
| `gapless`                | Enable gapless playback                           | `true`, `false`                                                 | `true`      |
| `shuffle`                | Set default shuffle state                         | `true`, `false`                                                 | `false`     |
| `repeat`                 | Set default repeat mode                           | `off`, `track`, `playlist`                                      | `off`       |
| `playback_state`         | Set default playback state                        | `"Stopped"`, `"Paused"`, `"Playing"`, `"Default"`               | `"Paused"`  |
| `library_tabs`           | Tabs to show in library screen                    | Array of `tracks`, `albums`, `artists`, `playlists`, `podcasts` | All tabs    |
| `[theme]`                | Custom theme                                      | See [custom theme](#theming)                                    |             |
| `[keybindings]`          | Custom keybindings                                | See [custom keybindings](#custom-keybindings)                   |             |
>>>>>>> 0e50466a

[^1]:
    By default the statusbar will show a play icon when a track is playing and
    a pause icon when playback is stopped. If this setting is enabled, the behavior
    is reversed.

[^2]: If [enabled](#cover-drawing).
[^3]: Run `ncspot -h` for a list of devices.

### Custom Keybindings

Keybindings can be configured in `[keybindings]` section in `config.toml`,
e.g. as such:

```toml
[keybindings]
"Shift+i" = "seek +10000"
```

### Proxy

`ncspot` will respect system proxy settings defined via the `http_proxy`
environment variable.

### Theming

[Theme generator](https://ncspot-theme-generator.vaa.red/) by [@vaarad](https://github.com/vaared).

The color palette can be modified in the configuration. For instance, to have
`ncspot` match Spotify's official client, you can add the following entries to
the configuration file:

```toml
[theme]
background = "black"
primary = "light white"
secondary = "light black"
title = "green"
playing = "green"
playing_selected = "light green"
playing_bg = "black"
highlight = "light white"
highlight_bg = "#484848"
error = "light white"
error_bg = "red"
statusbar = "black"
statusbar_progress = "green"
statusbar_bg = "green"
cmdline = "light white"
cmdline_bg = "black"
search_match = "light red"
```

More examples can be found in [this pull request](https://github.com/hrkfdn/ncspot/pull/40).

### Tracklist Formatting
It's possible to customize which fields are shown in Queue/Library views.
If you don't define `format_center` for example, the default value will be used.
Available options:
`%artists`, `%title`, `%album`, `%saved`, `%duration`
Default configuration:

```toml
[tracklist_formatting]
format_left = "%artists - %title"
format_center = "%album"
format_right = "%saved %duration"
```

<details><summary>Examples: (Click to show/hide)</summary>


Example 1 - Show only album name and track name after it:

```toml
[tracklist_formatting]
format_left = "%album"
format_center = "%title"
format_right = ""
```

Example 2 - Show track title before artists, and don't show album at all:

```toml
[tracklist_formatting]
format_left = "%title - %artists"
format_center = ""
```

Example 3 - Show everything as default, but hide saved status and track length:

```toml
[tracklist_formatting]
format_right = ""
```

Example 4 - Show everything as default, except show title before artists:

```toml
[tracklist_formatting]
format_left = "%title - %artists"
```

Example 5 - Show saved status and duration first, followed by track title and artists, with the album last:

```toml
[tracklist_formatting]
format_left = "|%saved| %duration | %title - %artists"
format_center = ""
format_right = "%album"
```

</details>

## Cover Drawing

When compiled with the `cover` feature, `ncspot` can draw the album art of the
current track in a dedicated view (`:focus cover` or <kbd>F8</kbd> by default)
using [Überzug](https://github.com/seebye/ueberzug). For more information on
installation and terminal compatibility, consult that repository.

To allow scaling the album art up beyond its resolution (640x640 for Spotify
covers), use the config key `cover_max_scale`. This is especially useful for
HiDPI displays:

```toml
cover_max_scale = 2
```

## Authentication

`ncspot` prompts for a Spotify username and password on first launch, uses this
to generate an OAuth token, and stores it to disk.

The credentials are stored in `~/.cache/ncspot/librespot/credentials.json`
(unless the base path has been changed with the `--basepath` option).

The `:logout` command can be used to programmatically remove cached credentials
(see [Vim-Like Commands](#vim-like-commands) above).<|MERGE_RESOLUTION|>--- conflicted
+++ resolved
@@ -308,7 +308,6 @@
 
 Possible configuration values are:
 
-<<<<<<< HEAD
 | Name                     | Description                                    | Possible values                                                 |   Default   |
 |:-------------------------|:-----------------------------------------------|:----------------------------------------------------------------|:-----------:|
 | `command_key`            | Key to open command line                       | Single character                                                |     `:`     |
@@ -332,31 +331,6 @@
 | `[tracklist_formatting]` | Set active fields shown in Library/Queue views | See [tracklist formatting](#tracklist-formatting)               |             |
 | `[theme]`                | Custom theme                                   | See [custom theme](#theming)                                    |             |
 | `[keybindings]`          | Custom keybindings                             | See [custom keybindings](#custom-keybindings)                   |             |
-=======
-| Name                     | Description                                       | Possible values                                                 | Default     |
-|--------------------------|---------------------------------------------------|-----------------------------------------------------------------|-------------|
-| `command_key`            | Key to open command line                          | Single character                                                | `:`         |
-| `initial_screen`         | Screen to show after startup                      | `"library"`, `"search"`, `"queue"`, `"cover"`[^2]               | `"library"` |
-| `use_nerdfont`           | Turn nerdfont glyphs on/off                       | `true`, `false`                                                 | `false`     |
-| `flip_status_indicators` | Reverse play/pause icon meaning[^1]               | `true`, `false`                                                 | `false`     |
-| `backend`                | Audio backend to use                              | String [^3]                                                     |             |
-| `backend_device`         | Audio device to configure the backend             | String                                                          |             |
-| `audio_cache`            | Enable caching of audio files                     | `true`, `false`                                                 | `true`      |
-| `audio_cache_size`       | Maximum size of audio cache in MiB                | Number                                                          |             |
-| `volnorm`                | Enable volume normalization                       | `true`, `false`                                                 | `false`     |
-| `volnorm_pregain`        | Normalization pregain to apply in dB (if enabled) | Number                                                          | `0.0`       |
-| `default_keybindings`    | Enable default keybindings                        | `true`, `false`                                                 | `false`     |
-| `notify`                 | Enable desktop notifications                      | `true`, `false`                                                 | `false`     |
-| `bitrate`                | Audio bitrate to use for streaming                | `96`, `160`, `320`                                              | `320`       |
-| `album_column`           | Show album column for tracks                      | `true`, `false`                                                 | `true`      |
-| `gapless`                | Enable gapless playback                           | `true`, `false`                                                 | `true`      |
-| `shuffle`                | Set default shuffle state                         | `true`, `false`                                                 | `false`     |
-| `repeat`                 | Set default repeat mode                           | `off`, `track`, `playlist`                                      | `off`       |
-| `playback_state`         | Set default playback state                        | `"Stopped"`, `"Paused"`, `"Playing"`, `"Default"`               | `"Paused"`  |
-| `library_tabs`           | Tabs to show in library screen                    | Array of `tracks`, `albums`, `artists`, `playlists`, `podcasts` | All tabs    |
-| `[theme]`                | Custom theme                                      | See [custom theme](#theming)                                    |             |
-| `[keybindings]`          | Custom keybindings                                | See [custom keybindings](#custom-keybindings)                   |             |
->>>>>>> 0e50466a
 
 [^1]:
     By default the statusbar will show a play icon when a track is playing and
