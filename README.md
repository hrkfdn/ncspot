--- conflicted
+++ resolved
@@ -159,7 +159,6 @@
 **You may need to manually set the audio backend on non-Linux OSes.** See
 [Audio Backends](#audio-backends).
 
-<<<<<<< HEAD
 For debugging, you can pass a debug log filename and pipe `stderr` to a file:
 
 ```sh
@@ -189,8 +188,6 @@
 cargo build
 ```
 
-=======
->>>>>>> e68f50dd
 #### Building a Debian Package
 
 You can also use `cargo-deb` to build a Debian package
