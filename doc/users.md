--- conflicted
+++ resolved
@@ -128,20 +128,12 @@
 | <kbd>Shift</kbd>+<kbd>X</kbd> | Copy the URL to the **currently playing track** to the system clipboard. |
 
 ### Queue
-<<<<<<< HEAD
-| Key                          | Command                                                          |
-|------------------------------|------------------------------------------------------------------|
-| <kbd>C</kbd>                 | Clear the entire queue.                                          |
-| <kbd>D</kbd>                 | Delete the currently selected track.                             |
-| <kbd>Ctrl</kbd>+<kbd>S</kbd> | Delete the currently selected track.                             |
-| <kbd>Z</kbd>                 | Randomize the queue tracks (put into random order).              |
-=======
-| Key                          | Command                              |
-|------------------------------|--------------------------------------|
-| <kbd>C</kbd>                 | Clear the entire queue.              |
-| <kbd>D</kbd>                 | Delete the currently selected track. |
-| <kbd>Ctrl</kbd>+<kbd>S</kbd> | Save the current queue.              |
->>>>>>> 01e01b59
+| Key                          | Command                                             |
+|------------------------------|-----------------------------------------------------|
+| <kbd>C</kbd>                 | Clear the entire queue.                             |
+| <kbd>D</kbd>                 | Delete the currently selected track.                |
+| <kbd>Ctrl</kbd>+<kbd>S</kbd> | Save the current queue.                             |
+| <kbd>Z</kbd>                 | Randomize the queue tracks (put into random order). |
 
 ### Library
 | Key          | Command                                 |
