--- conflicted
+++ resolved
@@ -106,11 +106,7 @@
         self.as_listitem().is_playing(queue)
     }
 
-<<<<<<< HEAD
-    fn display_left(&self, library: Option<Arc<Library>>) -> String {
-=======
     fn display_left(&self, library: Arc<Library>) -> String {
->>>>>>> b82da019
         self.as_listitem().display_left(library)
     }
 
