--- conflicted
+++ resolved
@@ -176,34 +176,18 @@
     }
 }
 
-<<<<<<< HEAD
-fn format(track: &Track, formatting: String, library: Option<Arc<Library>>) -> String {
-=======
 fn format(track: &Track, formatting: String, library: Arc<Library>) -> String {
->>>>>>> b82da019
     formatting
         .replace("%artists", track.artists.join(", ").as_str())
         .replace("%title", track.title.as_str())
         .replace("%album", track.album.clone().unwrap_or_default().as_str())
         .replace(
             "%saved",
-<<<<<<< HEAD
-            if let Some(lib) = library {
-                if lib.is_saved_track(&Playable::Track(track.clone())) {
-                    if lib.cfg.values().use_nerdfont.unwrap_or(false) {
-                        "\u{f62b}"
-                    } else {
-                        "✓"
-                    }
-                } else {
-                    ""
-=======
             if library.is_saved_track(&Playable::Track(track.clone())) {
                 if library.cfg.values().use_nerdfont.unwrap_or(false) {
                     "\u{f62b}"
                 } else {
                     "✓"
->>>>>>> b82da019
                 }
             } else {
                 ""
@@ -218,12 +202,6 @@
         current.map(|t| t.id() == self.id).unwrap_or(false)
     }
 
-<<<<<<< HEAD
-    fn display_left(&self, library: Option<Arc<Library>>) -> String {
-        let formatting = config::TRACKLIST_FORMATTING.read().unwrap().clone();
-        let default = config::TracklistFormatting::default().format_left.unwrap();
-        let left = formatting.format_left.unwrap_or(default.clone());
-=======
     fn display_left(&self, library: Arc<Library>) -> String {
         let formatting = library
             .cfg
@@ -233,7 +211,6 @@
             .unwrap_or_default();
         let default = config::TracklistFormatting::default().format_left.unwrap();
         let left = formatting.format_left.unwrap_or_else(|| default.clone());
->>>>>>> b82da019
         if left != default {
             format(self, left, library)
         } else {
@@ -242,15 +219,6 @@
     }
 
     fn display_center(&self, library: Arc<Library>) -> String {
-<<<<<<< HEAD
-        let formatting = config::TRACKLIST_FORMATTING.read().unwrap().clone();
-        let default = config::TracklistFormatting::default()
-            .format_center
-            .unwrap();
-        let center = formatting.format_center.unwrap_or(default.clone());
-        if center != default {
-            format(self, center, Some(library))
-=======
         let formatting = library
             .cfg
             .values()
@@ -263,20 +231,12 @@
         let center = formatting.format_center.unwrap_or_else(|| default.clone());
         if center != default {
             format(self, center, library)
->>>>>>> b82da019
         } else {
             self.album.clone().unwrap_or_default()
         }
     }
 
     fn display_right(&self, library: Arc<Library>) -> String {
-<<<<<<< HEAD
-        let formatting = config::TRACKLIST_FORMATTING.read().unwrap().clone();
-        let default = config::TracklistFormatting::default().format_right.unwrap();
-        let right = formatting.format_right.unwrap_or(default.clone());
-        if right != default {
-            format(self, right, Some(library))
-=======
         let formatting = library
             .cfg
             .values()
@@ -287,7 +247,6 @@
         let right = formatting.format_right.unwrap_or_else(|| default.clone());
         if right != default {
             format(self, right, library)
->>>>>>> b82da019
         } else {
             let saved = if library.is_saved_track(&Playable::Track(self.clone())) {
                 if library.cfg.values().use_nerdfont.unwrap_or(false) {
