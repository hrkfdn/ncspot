use std::collections::HashMap;
use std::path::PathBuf;
use std::sync::{RwLock, RwLockReadGuard, RwLockWriteGuard};
use std::{fs, process};

use cursive::theme::Theme;
use log::{debug, error};
use platform_dirs::AppDirs;

use crate::command::{SortDirection, SortKey};
use crate::model::playable::Playable;
use crate::queue;
use crate::serialization::{Serializer, CBOR, TOML};

pub const CLIENT_ID: &str = "d420a117a32841c2b3474932e49fb54b";
pub const CACHE_VERSION: u16 = 1;

#[derive(Clone, Serialize, Deserialize, Debug, PartialEq)]
pub enum PlaybackState {
    Playing,
    Paused,
    Stopped,
    Default,
}

#[derive(Clone, Serialize, Deserialize, Debug, Hash, strum::EnumIter)]
#[serde(rename_all = "lowercase")]
pub enum LibraryTab {
    Tracks,
    Albums,
    Artists,
    Playlists,
    Podcasts,
}

#[derive(Serialize, Deserialize, Debug, Default, Clone)]
pub struct TracklistFormatting {
    pub format_left: Option<String>,
    pub format_center: Option<String>,
    pub format_right: Option<String>,
}
<<<<<<< HEAD
=======

>>>>>>> b82da019
impl TracklistFormatting {
    pub fn default() -> Self {
        TracklistFormatting {
            format_left: Some(String::from("%artists - %title")),
            format_center: Some(String::from("%album")),
            format_right: Some(String::from("%saved %duration")),
        }
    }
}

#[derive(Clone, Serialize, Deserialize, Debug, Default)]
pub struct ConfigValues {
    pub command_key: Option<char>,
    pub initial_screen: Option<String>,
    pub default_keybindings: Option<bool>,
    pub keybindings: Option<HashMap<String, String>>,
    pub theme: Option<ConfigTheme>,
    pub use_nerdfont: Option<bool>,
    pub flip_status_indicators: Option<bool>,
    pub audio_cache: Option<bool>,
    pub audio_cache_size: Option<u32>,
    pub backend: Option<String>,
    pub backend_device: Option<String>,
    pub volnorm: Option<bool>,
    pub volnorm_pregain: Option<f64>,
    pub notify: Option<bool>,
    pub bitrate: Option<u32>,
    pub gapless: Option<bool>,
    pub shuffle: Option<bool>,
    pub repeat: Option<queue::RepeatSetting>,
    pub cover_max_scale: Option<f32>,
    pub playback_state: Option<PlaybackState>,
    pub tracklist_formatting: Option<TracklistFormatting>,
    pub library_tabs: Option<Vec<LibraryTab>>,
}

#[derive(Serialize, Deserialize, Debug, Default, Clone)]
pub struct ConfigTheme {
    pub background: Option<String>,
    pub primary: Option<String>,
    pub secondary: Option<String>,
    pub title: Option<String>,
    pub playing: Option<String>,
    pub playing_selected: Option<String>,
    pub playing_bg: Option<String>,
    pub highlight: Option<String>,
    pub highlight_bg: Option<String>,
    pub error: Option<String>,
    pub error_bg: Option<String>,
    pub statusbar_progress: Option<String>,
    pub statusbar_progress_bg: Option<String>,
    pub statusbar: Option<String>,
    pub statusbar_bg: Option<String>,
    pub cmdline: Option<String>,
    pub cmdline_bg: Option<String>,
    pub search_match: Option<String>,
}

#[derive(Serialize, Deserialize, Debug, Clone)]
pub struct SortingOrder {
    pub key: SortKey,
    pub direction: SortDirection,
}

#[derive(Serialize, Default, Deserialize, Debug, Clone)]
pub struct QueueState {
    pub current_track: Option<usize>,
    pub random_order: Option<Vec<usize>>,
    pub track_progress: std::time::Duration,
    pub queue: Vec<Playable>,
}

#[derive(Serialize, Deserialize, Debug, Clone)]
pub struct UserState {
    pub volume: u16,
    pub shuffle: bool,
    pub repeat: queue::RepeatSetting,
    pub queuestate: QueueState,
    pub playlist_orders: HashMap<String, SortingOrder>,
    pub cache_version: u16,
    pub playback_state: PlaybackState,
}

impl Default for UserState {
    fn default() -> Self {
        UserState {
            volume: u16::MAX,
            shuffle: false,
            repeat: queue::RepeatSetting::None,
            queuestate: QueueState::default(),
            playlist_orders: HashMap::new(),
            cache_version: 0,
            playback_state: PlaybackState::Default,
        }
    }
}

lazy_static! {
    pub static ref BASE_PATH: RwLock<Option<PathBuf>> = RwLock::new(None);
    pub static ref TRACKLIST_FORMATTING: RwLock<TracklistFormatting> =
        RwLock::new(TracklistFormatting::default());
}

pub struct Config {
    filename: String,
    values: RwLock<ConfigValues>,
    state: RwLock<UserState>,
}

impl Config {
    pub fn new(filename: &str) -> Self {
        let values = load(filename).unwrap_or_else(|e| {
            eprintln!("could not load config: {}", e);
            process::exit(1);
        });

        let mut userstate = {
            let path = config_path("userstate.cbor");
            CBOR.load_or_generate_default(path, || Ok(UserState::default()), true)
                .expect("could not load user state")
        };

        if let Some(shuffle) = values.shuffle {
            userstate.shuffle = shuffle;
        }

        if let Some(repeat) = values.repeat {
            userstate.repeat = repeat;
        }

        if let Some(playback_state) = values.playback_state.clone() {
            userstate.playback_state = playback_state;
        }

        if let Some(tracklist_formatting) = values.tracklist_formatting.clone() {
            let mut t = TRACKLIST_FORMATTING.write().unwrap();
            *t = tracklist_formatting;
        }

        Self {
            filename: filename.to_string(),
            values: RwLock::new(values),
            state: RwLock::new(userstate),
        }
    }

    pub fn values(&self) -> RwLockReadGuard<ConfigValues> {
        self.values.read().expect("can't readlock config values")
    }

    pub fn state(&self) -> RwLockReadGuard<UserState> {
        self.state.read().expect("can't readlock user state")
    }

    pub fn with_state_mut<F>(&self, cb: F)
    where
        F: Fn(RwLockWriteGuard<UserState>),
    {
        let state_guard = self.state.write().expect("can't writelock user state");
        cb(state_guard);
    }

    pub fn save_state(&self) {
        // update cache version number
        self.with_state_mut(|mut state| state.cache_version = CACHE_VERSION);

        let path = config_path("userstate.cbor");
        debug!("saving user state to {}", path.display());
        if let Err(e) = CBOR.write(path, self.state().clone()) {
            error!("Could not save user state: {}", e);
        }
    }

    pub fn build_theme(&self) -> Theme {
        let theme = &self.values().theme;
        crate::theme::load(theme)
    }

    pub fn reload(&self) {
        let cfg = load(&self.filename).expect("could not reload config");
        *self.values.write().expect("can't writelock config values") = cfg
    }
}

fn load(filename: &str) -> Result<ConfigValues, String> {
    let path = config_path(filename);
    TOML.load_or_generate_default(path, || Ok(ConfigValues::default()), false)
}

fn proj_dirs() -> AppDirs {
    match *BASE_PATH.read().expect("can't readlock BASE_PATH") {
        Some(ref basepath) => AppDirs {
            cache_dir: basepath.join(".cache"),
            config_dir: basepath.join(".config"),
            data_dir: basepath.join(".local/share"),
            state_dir: basepath.join(".local/state"),
        },
        None => AppDirs::new(Some("ncspot"), true).expect("can't determine project paths"),
    }
}

pub fn config_path(file: &str) -> PathBuf {
    let proj_dirs = proj_dirs();
    let cfg_dir = &proj_dirs.config_dir;
    if cfg_dir.exists() && !cfg_dir.is_dir() {
        fs::remove_file(cfg_dir).expect("unable to remove old config file");
    }
    if !cfg_dir.exists() {
        fs::create_dir_all(cfg_dir).expect("can't create config folder");
    }
    let mut cfg = cfg_dir.to_path_buf();
    cfg.push(file);
    cfg
}

pub fn cache_path(file: &str) -> PathBuf {
    let proj_dirs = proj_dirs();
    let cache_dir = &proj_dirs.cache_dir;
    if !cache_dir.exists() {
        fs::create_dir_all(cache_dir).expect("can't create cache folder");
    }
    let mut pb = cache_dir.to_path_buf();
    pb.push(file);
    pb
}<|MERGE_RESOLUTION|>--- conflicted
+++ resolved
@@ -39,10 +39,7 @@
     pub format_center: Option<String>,
     pub format_right: Option<String>,
 }
-<<<<<<< HEAD
-=======
-
->>>>>>> b82da019
+
 impl TracklistFormatting {
     pub fn default() -> Self {
         TracklistFormatting {
@@ -142,8 +139,6 @@
 
 lazy_static! {
     pub static ref BASE_PATH: RwLock<Option<PathBuf>> = RwLock::new(None);
-    pub static ref TRACKLIST_FORMATTING: RwLock<TracklistFormatting> =
-        RwLock::new(TracklistFormatting::default());
 }
 
 pub struct Config {
@@ -175,11 +170,6 @@
 
         if let Some(playback_state) = values.playback_state.clone() {
             userstate.playback_state = playback_state;
-        }
-
-        if let Some(tracklist_formatting) = values.tracklist_formatting.clone() {
-            let mut t = TRACKLIST_FORMATTING.write().unwrap();
-            *t = tracklist_formatting;
         }
 
         Self {
