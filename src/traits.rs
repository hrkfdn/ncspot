use std::sync::Arc;

use cursive::view::{View, ViewWrapper};
use cursive::views::NamedView;
use cursive::Cursive;

use crate::command::Command;
use crate::commands::CommandResult;
use crate::library::Library;
use crate::model::album::Album;
use crate::model::artist::Artist;
use crate::model::track::Track;
use crate::queue::Queue;

pub trait ListItem: Sync + Send + 'static {
    fn is_playing(&self, queue: Arc<Queue>) -> bool;
<<<<<<< HEAD
    fn display_left(&self, library: Option<Arc<Library>>) -> String;
=======
    fn display_left(&self, library: Arc<Library>) -> String;
>>>>>>> b82da019
    fn display_center(&self, _library: Arc<Library>) -> String {
        "".to_string()
    }
    fn display_right(&self, library: Arc<Library>) -> String;
    fn play(&mut self, queue: Arc<Queue>);
    fn play_next(&mut self, queue: Arc<Queue>);
    fn queue(&mut self, queue: Arc<Queue>);
    fn toggle_saved(&mut self, library: Arc<Library>);
    fn save(&mut self, library: Arc<Library>);
    fn unsave(&mut self, library: Arc<Library>);
    fn open(&self, queue: Arc<Queue>, library: Arc<Library>) -> Option<Box<dyn ViewExt>>;
    fn open_recommendations(
        &mut self,
        _queue: Arc<Queue>,
        _library: Arc<Library>,
    ) -> Option<Box<dyn ViewExt>> {
        None
    }
    fn share_url(&self) -> Option<String>;

    fn album(&self, _queue: Arc<Queue>) -> Option<Album> {
        None
    }

    fn artists(&self) -> Option<Vec<Artist>> {
        None
    }

    fn track(&self) -> Option<Track> {
        None
    }

    fn as_listitem(&self) -> Box<dyn ListItem>;
}

pub trait ViewExt: View {
    fn title(&self) -> String {
        "".into()
    }

    fn title_sub(&self) -> String {
        "".into()
    }

    fn on_leave(&self) {}

    fn on_command(&mut self, _s: &mut Cursive, _cmd: &Command) -> Result<CommandResult, String> {
        Ok(CommandResult::Ignored)
    }
}

impl<V: ViewExt> ViewExt for NamedView<V> {
    fn title(&self) -> String {
        self.with_view(|v| v.title()).unwrap_or_default()
    }

    fn title_sub(&self) -> String {
        self.with_view(|v| v.title_sub()).unwrap_or_default()
    }

    fn on_leave(&self) {
        self.with_view(|v| v.on_leave());
    }

    fn on_command(&mut self, s: &mut Cursive, cmd: &Command) -> Result<CommandResult, String> {
        self.with_view_mut(move |v| v.on_command(s, cmd)).unwrap()
    }
}

pub trait IntoBoxedViewExt {
    fn into_boxed_view_ext(self) -> Box<dyn ViewExt>;
}

impl<V: ViewExt> IntoBoxedViewExt for V {
    fn into_boxed_view_ext(self) -> Box<dyn ViewExt> {
        Box::new(self)
    }
}<|MERGE_RESOLUTION|>--- conflicted
+++ resolved
@@ -14,11 +14,7 @@
 
 pub trait ListItem: Sync + Send + 'static {
     fn is_playing(&self, queue: Arc<Queue>) -> bool;
-<<<<<<< HEAD
-    fn display_left(&self, library: Option<Arc<Library>>) -> String;
-=======
     fn display_left(&self, library: Arc<Library>) -> String;
->>>>>>> b82da019
     fn display_center(&self, _library: Arc<Library>) -> String {
         "".to_string()
     }
