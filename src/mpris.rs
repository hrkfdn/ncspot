--- conflicted
+++ resolved
@@ -42,13 +42,7 @@
 
     hm.insert(
         "mpris:trackid".to_string(),
-<<<<<<< HEAD
-        Variant(Box::new(
-            playable.map(|t| t.uri()).unwrap_or_default(),
-        )),
-=======
         Variant(Box::new(playable.map(|t| t.uri()).unwrap_or_default())),
->>>>>>> db521d47
     );
     hm.insert(
         "mpris:length".to_string(),
@@ -490,16 +484,6 @@
                         let captures = regex.captures(s).unwrap();
                         let uri_type = &captures[2];
                         let id = &captures[3];
-<<<<<<< HEAD
-                        sp_uri.push_str(format!("{}:{}", uri_type, id).as_str());
-                        sp_uri.as_str()
-                    }else {
-                        s
-                    };
-                    spotify_uri
-                }
-                None => "",
-=======
                         format!("spotify:{}:{}", uri_type, id)
                     }else {
                         s.to_string()
@@ -507,7 +491,6 @@
                     spotify_uri
                 }
                 None => "".to_string(),
->>>>>>> db521d47
             };
             let id = &uri[uri.rfind(':').unwrap_or(0) + 1..uri.len()];
             let uri_type = URIType::from_uri(&uri);
