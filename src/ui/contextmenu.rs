--- conflicted
+++ resolved
@@ -259,11 +259,7 @@
         }
 
         let dialog = Dialog::new()
-<<<<<<< HEAD
-            .title(item.display_left(None))
-=======
             .title(item.display_left(library))
->>>>>>> b82da019
             .dismiss_button("Cancel")
             .padding(Margins::lrtb(1, 1, 1, 0))
             .content(content.with_name("contextmenu_select"));
