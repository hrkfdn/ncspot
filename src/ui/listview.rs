use cursive::view::scroll::Scroller;
use log::info;
use std::cmp::{max, min, Ordering};
use std::sync::{Arc, RwLock};

use cursive::align::HAlign;
use cursive::event::{Event, EventResult, MouseButton, MouseEvent};
use cursive::theme::{ColorStyle, ColorType, PaletteColor};
use cursive::traits::View;
use cursive::view::scroll;
use cursive::{Cursive, Printer, Rect, Vec2};
use unicode_width::UnicodeWidthStr;

use crate::command::{Command, GotoMode, InsertSource, JumpMode, MoveAmount, MoveMode, TargetMode};
use crate::commands::CommandResult;
use crate::library::Library;
use crate::model::album::Album;
use crate::model::artist::Artist;
use crate::model::episode::Episode;
use crate::model::playable::Playable;
use crate::model::playlist::Playlist;
use crate::model::show::Show;
use crate::model::track::Track;
use crate::queue::Queue;
#[cfg(feature = "share_clipboard")]
use crate::sharing::{read_share, write_share};
use crate::traits::{IntoBoxedViewExt, ListItem, ViewExt};
use crate::ui::album::AlbumView;
use crate::ui::artist::ArtistView;
use crate::ui::contextmenu::ContextMenu;
use crate::ui::pagination::Pagination;
use crate::{spotify::UriType, spotify_url::SpotifyUrl};

pub struct ListView<I: ListItem> {
    content: Arc<RwLock<Vec<I>>>,
    last_content_len: usize,
    selected: usize,
    search_query: String,
    search_indexes: Vec<usize>,
    search_selected_index: usize,
    last_size: Vec2,
    scroller: scroll::Core,
    queue: Arc<Queue>,
    library: Arc<Library>,
    pagination: Pagination<I>,
    title: String,
}

impl<I: ListItem> Scroller for ListView<I> {
    fn get_scroller_mut(&mut self) -> &mut scroll::Core {
        &mut self.scroller
    }

    fn get_scroller(&self) -> &scroll::Core {
        &self.scroller
    }
}

impl<I: ListItem> ListView<I> {
    pub fn new(content: Arc<RwLock<Vec<I>>>, queue: Arc<Queue>, library: Arc<Library>) -> Self {
        Self {
            content,
            last_content_len: 0,
            selected: 0,
            search_query: String::new(),
            search_indexes: Vec::new(),
            search_selected_index: 0,
            last_size: Vec2::new(0, 0),
            scroller: scroll::Core::new(),
            queue,
            library,
            pagination: Pagination::default(),
            title: "".to_string(),
        }
    }

    pub fn set_title(mut self, title: String) -> Self {
        self.title = title;
        self
    }

    pub fn get_pagination(&self) -> &Pagination<I> {
        &self.pagination
    }

    pub fn content_height_with_paginator(&self) -> usize {
        let content_len = self.content.read().unwrap().len();

        // add 1 more row for paginator if we can paginate
        if self.can_paginate() {
            content_len + 1
        } else {
            content_len
        }
    }

    fn can_paginate(&self) -> bool {
        self.get_pagination().max_content().unwrap_or(0) > self.get_pagination().loaded_content()
    }

    pub fn get_selected_index(&self) -> usize {
        self.selected
    }

    pub fn get_indexes_of(&self, query: &str) -> Vec<usize> {
        let content = self.content.read().unwrap();
        content
            .iter()
            .enumerate()
            .filter(|(_, i)| {
<<<<<<< HEAD
                i.display_left(None)
=======
                i.display_left(self.library.clone())
>>>>>>> b82da019
                    .to_lowercase()
                    .contains(&query[..].to_lowercase())
            })
            .map(|(i, _)| i)
            .collect()
    }

    pub fn move_focus_to(&mut self, target: usize) {
        let len = self.content.read().unwrap().len().saturating_sub(1);
        self.selected = min(target, len);
        self.scroller.scroll_to_y(self.selected);
    }

    pub fn move_focus(&mut self, delta: i32) {
        let new = self.selected as i32 + delta;
        self.move_focus_to(max(new, 0) as usize);
    }

    fn attempt_play_all_tracks(&self) -> bool {
        let content = self.content.read().unwrap();
        let any = &(*content) as &dyn std::any::Any;
        let playables = any.downcast_ref::<Vec<Playable>>();
        let tracks = any.downcast_ref::<Vec<Track>>().map(|t| {
            t.iter()
                .map(|t| Playable::Track(t.clone()))
                .collect::<Vec<Playable>>()
        });
        if let Some(tracks) = playables.or(tracks.as_ref()) {
            let index = self.queue.append_next(tracks);
            self.queue.play(index + self.selected, true, false);
            true
        } else {
            false
        }
    }

    pub fn remove(&self, index: usize) {
        let mut c = self.content.write().unwrap();
        c.remove(index);
    }
}

impl<I: ListItem> View for ListView<I> {
    fn draw(&self, printer: &Printer<'_, '_>) {
        let content = self.content.read().unwrap();

        scroll::draw_lines(self, printer, |_, printer, i| {
            // draw paginator after content
            if i == content.len() && self.can_paginate() {
                let style = ColorStyle::secondary();

                let max = self.pagination.max_content().unwrap();
                let buf = format!("{} more items, scroll to load", max - i);
                printer.with_color(style, |printer| {
                    printer.print((0, 0), &buf);
                });
            } else if i < content.len() {
                let item = &content[i];
                let currently_playing = item.is_playing(self.queue.clone())
                    && self.queue.get_current_index() == Some(i);

                let style = if self.selected == i {
                    let fg = if currently_playing {
                        *printer.theme.palette.custom("playing_selected").unwrap()
                    } else {
                        PaletteColor::Tertiary.resolve(&printer.theme.palette)
                    };
                    ColorStyle::new(
                        ColorType::Color(fg),
                        ColorType::Palette(PaletteColor::Highlight),
                    )
                } else if currently_playing {
                    ColorStyle::new(
                        ColorType::Color(*printer.theme.palette.custom("playing").unwrap()),
                        ColorType::Color(*printer.theme.palette.custom("playing_bg").unwrap()),
                    )
                } else {
                    ColorStyle::primary()
                };

<<<<<<< HEAD
                let left = item.display_left(Some(self.library.clone()));
=======
                let left = item.display_left(self.library.clone());
>>>>>>> b82da019
                let center = item.display_center(self.library.clone());
                let right = item.display_right(self.library.clone());
                let draw_center = !center.is_empty();

                // draw left string
                printer.with_color(style, |printer| {
                    printer.print_hline((0, 0), printer.size.x, " ");
                    printer.print((0, 0), &left);
                });

                // if line contains search query match, draw on top with
                // highlight color
                if self.search_indexes.contains(&i) {
                    let fg = *printer.theme.palette.custom("search_match").unwrap();
                    let matched_style = ColorStyle::new(fg, style.back);

                    let matches: Vec<(usize, usize)> = left
                        .to_lowercase()
                        .match_indices(&self.search_query)
                        .map(|i| (i.0, i.0 + i.1.len()))
                        .collect();

                    for m in matches {
                        printer.with_color(matched_style, |printer| {
                            printer.print((left[0..m.0].width(), 0), &left[m.0..m.1]);
                        });
                    }
                }

                // left string cut off indicator
                let center_offset = printer.size.x / 2;
                let left_max_length = if draw_center {
                    center_offset.saturating_sub(1)
                } else {
                    printer.size.x.saturating_sub(right.width() + 1)
                };

                if left_max_length < left.width() {
                    let offset = left_max_length.saturating_sub(1);
                    printer.with_color(style, |printer| {
                        printer.print_hline((offset, 0), printer.size.x, " ");
                        printer.print((offset, 0), "..");
                    });
                }

                // draw center string
                if draw_center {
                    printer.with_color(style, |printer| {
                        printer.print((center_offset, 0), &center);
                    });

                    // center string cut off indicator
                    let max_length = printer.size.x.saturating_sub(right.width() + 1);
                    if max_length < center_offset + center.width() {
                        let offset = max_length.saturating_sub(1);
                        printer.with_color(style, |printer| {
                            printer.print((offset, 0), "..");
                        });
                    }
                }

                // draw right string
                let offset = HAlign::Right.get_offset(right.width(), printer.size.x);

                printer.with_color(style, |printer| {
                    printer.print((offset, 0), &right);
                });
            }
        });
    }

    fn layout(&mut self, size: Vec2) {
        self.last_size = size;

        let relayout_scroller = self.content.read().unwrap().len() != self.last_content_len;
        self.last_content_len = self.content_height_with_paginator();

        scroll::layout(
            self,
            size,
            relayout_scroller,
            |_, _| {},
            |s, c| Vec2::new(c.x, s.content_height_with_paginator()),
        );
    }

    fn needs_relayout(&self) -> bool {
        self.scroller.needs_relayout()
    }

    fn required_size(&mut self, constraint: Vec2) -> Vec2 {
        constraint
    }

    fn on_event(&mut self, e: Event) -> EventResult {
        match e {
            Event::Mouse {
                event: MouseEvent::WheelUp,
                ..
            } => self.move_focus(-3),
            Event::Mouse {
                event: MouseEvent::WheelDown,
                ..
            } => self.move_focus(3),
            Event::Mouse {
                event: MouseEvent::Press(MouseButton::Left),
                position,
                offset,
            } => {
                if self.scroller.get_show_scrollbars()
                    && position.y > 0
                    && position.y <= self.last_size.y
                    && position
                        .checked_sub(offset)
                        .map(|p| self.scroller.start_drag(p))
                        .unwrap_or(false)
                {}
            }
            Event::Mouse {
                event: MouseEvent::Hold(MouseButton::Left),
                position,
                offset,
            } => {
                if self.scroller.get_show_scrollbars() {
                    self.scroller.drag(position.saturating_sub(offset));
                }
            }
            Event::Mouse {
                event: MouseEvent::Release(MouseButton::Left),
                ..
            } => {
                self.scroller.release_grab();
            }
            _ => {
                return EventResult::Ignored;
            }
        }

        EventResult::Consumed(None)
    }

    fn important_area(&self, view_size: Vec2) -> Rect {
        if self.content.read().unwrap().len() > 0 {
            Rect::from_point((view_size.x, self.selected))
        } else {
            Rect::from_point((0, 0))
        }
    }
}

impl<I: ListItem + Clone> ViewExt for ListView<I> {
    fn title(&self) -> String {
        self.title.clone()
    }

    fn on_command(&mut self, _s: &mut Cursive, cmd: &Command) -> Result<CommandResult, String> {
        match cmd {
            Command::Play => {
                self.queue.clear();

                if !self.attempt_play_all_tracks() {
                    let mut content = self.content.write().unwrap();
                    if let Some(item) = content.get_mut(self.selected) {
                        item.play(self.queue.clone());
                    }
                }

                return Ok(CommandResult::Consumed(None));
            }
            Command::PlayNext => {
                info!("played next");
                let mut content = self.content.write().unwrap();
                if let Some(item) = content.get_mut(self.selected) {
                    item.play_next(self.queue.clone());
                }

                return Ok(CommandResult::Consumed(None));
            }
            Command::Queue => {
                let mut content = self.content.write().unwrap();
                if let Some(item) = content.get_mut(self.selected) {
                    item.queue(self.queue.clone());
                }

                return Ok(CommandResult::Consumed(None));
            }
            Command::Save => {
                let mut item = {
                    let content = self.content.read().unwrap();
                    content.get(self.selected).cloned()
                };

                if let Some(item) = item.as_mut() {
                    item.save(self.library.clone());
                }

                return Ok(CommandResult::Consumed(None));
            }
            Command::Delete => {
                let mut item = {
                    let content = self.content.read().unwrap();
                    content.get(self.selected).cloned()
                };

                if let Some(item) = item.as_mut() {
                    item.unsave(self.library.clone());
                }

                return Ok(CommandResult::Consumed(None));
            }
            Command::Share(mode) => {
                let url = match mode {
                    TargetMode::Selected => self.content.read().ok().and_then(|content| {
                        content.get(self.selected).and_then(ListItem::share_url)
                    }),
                    TargetMode::Current => self
                        .queue
                        .get_current()
                        .and_then(|t| t.as_listitem().share_url()),
                };

                if let Some(url) = url {
                    #[cfg(feature = "share_clipboard")]
                    write_share(url);
                }

                return Ok(CommandResult::Consumed(None));
            }
            Command::Jump(mode) => match mode {
                JumpMode::Query(query) => {
                    self.search_query = query.to_lowercase();
                    self.search_indexes = self.get_indexes_of(query);
                    self.search_selected_index = 0;
                    match self.search_indexes.get(0) {
                        Some(&index) => {
                            self.move_focus_to(index);
                            return Ok(CommandResult::Consumed(None));
                        }
                        None => return Ok(CommandResult::Ignored),
                    }
                }
                JumpMode::Next => {
                    let len = self.search_indexes.len();
                    if len == 0 {
                        return Ok(CommandResult::Ignored);
                    }
                    let index = self.search_selected_index;
                    let next_index = match index.cmp(&(len - 1)) {
                        Ordering::Equal => 0,
                        _ => index + 1,
                    };
                    self.move_focus_to(self.search_indexes[next_index]);
                    self.search_selected_index = next_index;
                    return Ok(CommandResult::Consumed(None));
                }
                JumpMode::Previous => {
                    let len = self.search_indexes.len();
                    if len == 0 {
                        return Ok(CommandResult::Ignored);
                    }
                    let index = self.search_selected_index;
                    let prev_index = match index.cmp(&0) {
                        Ordering::Equal => len - 1,
                        _ => index - 1,
                    };
                    self.move_focus_to(self.search_indexes[prev_index]);
                    self.search_selected_index = prev_index;
                    return Ok(CommandResult::Consumed(None));
                }
            },
            Command::Move(mode, amount) => {
                let last_idx = self.content.read().unwrap().len().saturating_sub(1);

                match mode {
                    MoveMode::Up => {
                        if self.selected > 0 {
                            match amount {
                                MoveAmount::Extreme => self.move_focus_to(0),
                                MoveAmount::Integer(amount) => self.move_focus(-(*amount)),
                            }
                        }
                        return Ok(CommandResult::Consumed(None));
                    }
                    MoveMode::Down => {
                        if self.selected < last_idx {
                            match amount {
                                MoveAmount::Extreme => self.move_focus_to(last_idx),
                                MoveAmount::Integer(amount) => self.move_focus(*amount),
                            }
                        }
                        if self.selected == last_idx && self.can_paginate() {
                            self.pagination.call(&self.content, self.library.clone());
                        }
                        return Ok(CommandResult::Consumed(None));
                    }
                    _ => return Ok(CommandResult::Consumed(None)),
                }
            }
            Command::Open(mode) => {
                let queue = self.queue.clone();
                let library = self.library.clone();
                let target: Option<Box<dyn ListItem>> = match mode {
                    TargetMode::Current => self.queue.get_current().map(|t| t.as_listitem()),
                    TargetMode::Selected => {
                        let content = self.content.read().unwrap();
                        content.get(self.selected).map(|t| t.as_listitem())
                    }
                };

                // if item has a dedicated view, show it; otherwise open the context menu
                if let Some(target) = target {
                    let view = target.open(queue.clone(), library.clone());
                    return match view {
                        Some(view) => Ok(CommandResult::View(view)),
                        None => {
                            let contextmenu = ContextMenu::new(&*target, queue, library);
                            Ok(CommandResult::Modal(Box::new(contextmenu)))
                        }
                    };
                }
            }
            Command::Goto(mode) => {
                let mut content = self.content.write().unwrap();
                if let Some(item) = content.get_mut(self.selected) {
                    let queue = self.queue.clone();
                    let library = self.library.clone();

                    match mode {
                        GotoMode::Album => {
                            if let Some(album) = item.album(queue.clone()) {
                                let view =
                                    AlbumView::new(queue, library, &album).into_boxed_view_ext();
                                return Ok(CommandResult::View(view));
                            }
                        }
                        GotoMode::Artist => {
                            if let Some(artists) = item.artists() {
                                return match artists.len() {
                                    0 => Ok(CommandResult::Consumed(None)),
                                    1 => {
                                        let view = ArtistView::new(queue, library, &artists[0])
                                            .into_boxed_view_ext();
                                        Ok(CommandResult::View(view))
                                    }
                                    _ => {
                                        let dialog = ContextMenu::select_artist_dialog(
                                            library, queue, artists,
                                        );
                                        Ok(CommandResult::Modal(Box::new(dialog)))
                                    }
                                };
                            }
                        }
                    }
                }
            }
            Command::Insert(source) => {
                let url = match source {
                    InsertSource::Input(url) => Some(url.clone()),
                    #[cfg(feature = "share_clipboard")]
                    InsertSource::Clipboard => read_share().and_then(SpotifyUrl::from_url),
                };

                let spotify = self.queue.get_spotify();

                if let Some(url) = url {
                    let target: Option<Box<dyn ListItem>> = match url.uri_type {
                        UriType::Track => spotify
                            .api
                            .track(&url.id)
                            .map(|track| Track::from(&track).as_listitem()),
                        UriType::Album => spotify
                            .api
                            .album(&url.id)
                            .map(|album| Album::from(&album).as_listitem()),
                        UriType::Playlist => spotify
                            .api
                            .playlist(&url.id)
                            .map(|playlist| Playlist::from(&playlist).as_listitem()),
                        UriType::Artist => spotify
                            .api
                            .artist(&url.id)
                            .map(|artist| Artist::from(&artist).as_listitem()),
                        UriType::Episode => spotify
                            .api
                            .episode(&url.id)
                            .map(|episode| Episode::from(&episode).as_listitem()),
                        UriType::Show => spotify
                            .api
                            .get_show(&url.id)
                            .map(|show| Show::from(&show).as_listitem()),
                    };

                    let queue = self.queue.clone();
                    let library = self.library.clone();
                    // if item has a dedicated view, show it; otherwise open the context menu
                    if let Some(target) = target {
                        let view = target.open(queue.clone(), library.clone());
                        return match view {
                            Some(view) => Ok(CommandResult::View(view)),
                            None => {
                                let contextmenu = ContextMenu::new(target.as_ref(), queue, library);
                                Ok(CommandResult::Modal(Box::new(contextmenu)))
                            }
                        };
                    }
                }

                return Ok(CommandResult::Consumed(None));
            }
            Command::ShowRecommendations(mode) => {
                let queue = self.queue.clone();
                let library = self.library.clone();
                let target: Option<Box<dyn ListItem>> = match mode {
                    TargetMode::Current => self.queue.get_current().map(|t| t.as_listitem()),
                    TargetMode::Selected => {
                        let content = self.content.read().unwrap();
                        content.get(self.selected).map(|t| t.as_listitem())
                    }
                };

                if let Some(mut target) = target {
                    let view = target.open_recommendations(queue, library);
                    return match view {
                        Some(view) => Ok(CommandResult::View(view)),
                        None => Ok(CommandResult::Consumed(None)),
                    };
                }
            }
            _ => {}
        };

        Ok(CommandResult::Ignored)
    }
}<|MERGE_RESOLUTION|>--- conflicted
+++ resolved
@@ -108,11 +108,7 @@
             .iter()
             .enumerate()
             .filter(|(_, i)| {
-<<<<<<< HEAD
-                i.display_left(None)
-=======
                 i.display_left(self.library.clone())
->>>>>>> b82da019
                     .to_lowercase()
                     .contains(&query[..].to_lowercase())
             })
@@ -193,11 +189,7 @@
                     ColorStyle::primary()
                 };
 
-<<<<<<< HEAD
-                let left = item.display_left(Some(self.library.clone()));
-=======
                 let left = item.display_left(self.library.clone());
->>>>>>> b82da019
                 let center = item.display_center(self.library.clone());
                 let right = item.display_right(self.library.clone());
                 let draw_center = !center.is_empty();
